--- conflicted
+++ resolved
@@ -226,50 +226,5 @@
 	}
 	if string(*ba) != "a string that gets encoded with base64url" {
 		t.Fatalf("bad payload, got %s", string(*ba))
-<<<<<<< HEAD
-	}
-}
-
-func TestResponseUnmarshalAsByteArrayURLFormat(t *testing.T) {
-	srv, close := mock.NewServer()
-	defer close()
-	srv.SetResponse(mock.WithBody([]byte(`"YSBzdHJpbmcgdGhhdCBnZXRzIGVuY29kZWQgd2l0aCBiYXNlNjR1cmw"`)))
-	pl := NewPipeline(srv, NewTelemetryPolicy(TelemetryOptions{}))
-	resp, err := pl.Do(context.Background(), NewRequest(http.MethodGet, srv.URL()))
-	if err != nil {
-		t.Fatalf("unexpected error: %v", err)
-	}
-	if !resp.HasStatusCode(http.StatusOK) {
-		t.Fatalf("unexpected status code: %d", resp.StatusCode)
-	}
-	var ba *[]byte
-	if err := resp.UnmarshalAsByteArray(&ba, Base64URLFormat); err != nil {
-		t.Fatalf("unexpected error unmarshalling: %v", err)
-	}
-	if string(*ba) != "a string that gets encoded with base64url" {
-		t.Fatalf("bad payload, got %s", string(*ba))
-	}
-}
-
-func TestResponseUnmarshalAsByteArrayStdFormat(t *testing.T) {
-	srv, close := mock.NewServer()
-	defer close()
-	srv.SetResponse(mock.WithBody([]byte(`"YSBzdHJpbmcgdGhhdCBnZXRzIGVuY29kZWQgd2l0aCBiYXNlNjR1cmw="`)))
-	pl := NewPipeline(srv, NewTelemetryPolicy(TelemetryOptions{}))
-	resp, err := pl.Do(context.Background(), NewRequest(http.MethodGet, srv.URL()))
-	if err != nil {
-		t.Fatalf("unexpected error: %v", err)
-	}
-	if !resp.HasStatusCode(http.StatusOK) {
-		t.Fatalf("unexpected status code: %d", resp.StatusCode)
-	}
-	var ba *[]byte
-	if err := resp.UnmarshalAsByteArray(&ba, Base64StdFormat); err != nil {
-		t.Fatalf("unexpected error unmarshalling: %v", err)
-	}
-	if string(*ba) != "a string that gets encoded with base64url" {
-		t.Fatalf("bad payload, got %s", string(*ba))
-=======
->>>>>>> e6d0d5f5
 	}
 }