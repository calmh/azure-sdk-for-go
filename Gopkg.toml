# Gopkg.toml example
#
# Refer to https://github.com/golang/dep/blob/master/docs/Gopkg.toml.md
# for detailed Gopkg.toml documentation.
#
# required = ["github.com/user/thing/cmd/thing"]
# ignored = ["github.com/user/project/pkgX", "bitbucket.org/user/project/pkgA/pkgY"]
#
# [[constraint]]
#   name = "github.com/user/project"
#   version = "1.0.0"
#
# [[constraint]]
#   name = "github.com/user/project2"
#   branch = "dev"
#   source = "github.com/myfork/project2"
#
# [[override]]
#  name = "github.com/x/y"
#  version = "2.4.0"


[[constraint]]
  name = "github.com/Azure/go-autorest"
<<<<<<< HEAD
  version = "10.11.2"
=======
  version = "10.12.0"
>>>>>>> 4656fab8

[[constraint]]
  branch = "master"
  name = "github.com/dnaeon/go-vcr"

[[constraint]]
  branch = "master"
  name = "github.com/globalsign/mgo"

[[constraint]]
  name = "github.com/marstr/collection"
  version = "0.3.3"

[[constraint]]
  branch = "master"
  name = "github.com/marstr/goalias"

[[constraint]]
  name = "github.com/marstr/guid"
  version = "1.1.0"

[[constraint]]
  branch = "master"
  name = "github.com/marstr/randname"

[[constraint]]
  name = "github.com/satori/go.uuid"
  version = "1.2.0"

[[constraint]]
  name = "github.com/shopspring/decimal"
  version = "1.0.0"

[[constraint]]
  branch = "master"
  name = "golang.org/x/crypto"

[[constraint]]
  branch = "master"
  name = "golang.org/x/tools"

[[constraint]]
  branch = "v1"
  name = "gopkg.in/check.v1"<|MERGE_RESOLUTION|>--- conflicted
+++ resolved
@@ -22,11 +22,7 @@
 
 [[constraint]]
   name = "github.com/Azure/go-autorest"
-<<<<<<< HEAD
-  version = "10.11.2"
-=======
   version = "10.12.0"
->>>>>>> 4656fab8
 
 [[constraint]]
   branch = "master"
